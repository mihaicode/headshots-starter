--- conflicted
+++ resolved
@@ -1,18 +1,10 @@
-<<<<<<< HEAD
-import { createServerComponentClient } from '@supabase/auth-helpers-nextjs'
-import Login from '../login/page'
-import { cookies } from 'next/headers'
-import ModelsTable from '@/components/ModelsTable';
-import { Button } from '@/components/ui/button';
-import Link from 'next/link';
-import { Database } from '@/types/supabase';
-=======
 import ModelsTable from "@/components/ModelsTable";
 import { Button } from "@/components/ui/button";
+import { Database } from "@/types/supabase";
 import { createServerComponentClient } from "@supabase/auth-helpers-nextjs";
 import { cookies } from "next/headers";
 import Link from "next/link";
->>>>>>> ab7ff8ec
+import Login from "../login/page";
 
 export default async function Index() {
   const supabase = createServerComponentClient<Database>({ cookies });
@@ -20,26 +12,18 @@
   const {
     data: { user },
   } = await supabase.auth.getUser();
+
+  if (!user) {
+    return <Login />;
+  }
+
   const { data: models } = await supabase
     .from("models")
     .select("*")
-    .eq("user_id", user?.id);
-
-  const { data: models } = await supabase.from('models').select('*').eq('user_id', user.id);
+    .eq("user_id", user.id);
 
   return (
     <div id="train-model-container" className="w-full h-full px-20 py-10">
-<<<<<<< HEAD
-      <div className='flex flex-row w-full justify-between align-middle text-center'>
-        <h1>Your models</h1>
-        <Link href="/overview/models/train">
-          <Button className="ml-4">Train model</Button>
-        </Link>
-      </div>
-      {models && <ModelsTable models={models} />}
-    </div>
-  )
-=======
       {models && models.length > 0 && (
         <div>
           <div className="flex flex-row w-full justify-between align-middle text-center">
@@ -63,5 +47,4 @@
       )}
     </div>
   );
->>>>>>> ab7ff8ec
 }